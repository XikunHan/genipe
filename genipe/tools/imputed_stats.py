
# This file is part of genipe.
#
# This work is licensed under the Creative Commons Attribution-NonCommercial
# 4.0 International License. To view a copy of this license, visit
# http://creativecommons.org/licenses/by-nc/4.0/ or send a letter to Creative
# Commons, PO Box 1866, Mountain View, CA 94042, USA.

import re
import os
import sys
<<<<<<< HEAD
import stat
=======
import shlex
>>>>>>> c030be24
import datetime
import logging
import argparse
import platform
import traceback
from shutil import which
from multiprocessing import Pool
from subprocess import Popen, PIPE
from collections import namedtuple

import jinja2
import pandas as pd
from numpy.linalg.linalg import LinAlgError

from .. import __version__
from ..formats import impute2
from ..error import GenipeError


__author__ = ["Louis-Philippe Lemieux Perreault", "Marc-Andre Legault"]
__copyright__ = "Copyright 2014, Beaulieu-Saucier Pharmacogenomics Centre"
__license__ = "Attribution-NonCommercial 4.0 International (CC BY-NC 4.0)"


# Check if lifelines is installed
try:
    from lifelines import CoxPHFitter
    HAS_LIFELINES = True
except ImportError:
    HAS_LIFELINES = False

# Check if statsmodels is installed
try:
    import statsmodels.api as sm
    import statsmodels.formula.api as smf
    HAS_STATSMODELS = True
except ImportError:
    HAS_STATSMODELS = False


def _has_skat():
    """Checks if the SKAT R library is installed.

    Returns:
        bool: True if SKAT is installed, False otherwise.

    """
    proc = Popen(
        ["Rscript", "-e", 'is.element("SKAT", installed.packages()[,1])'],
        stdout=PIPE,
    )
    out = proc.communicate()[0].decode().strip()

    return out.endswith("TRUE")


# Check if R and SKAT is installed
HAS_R = which("Rscript") is not None
HAS_SKAT = _has_skat() if HAS_R else False


# An IMPUTE2 row to process
_Row = namedtuple("_Row", ("row", "samples", "pheno", "pheno_name", "use_ml",
                           "categorical", "formula", "time_to_event", "event",
                           "inter_c", "is_chrx", "gender_c", "del_g", "scale",
                           "maf_t", "prob_t", "analysis_type",
                           "number_to_print"))

# The Cox's regression required values
_COX_REQ_COLS = ["coef", "se(coef)", "lower 0.95", "upper 0.95", "z", "p"]


def main(args=None):
    """The main function.

    Args:
        args (argparse.Namespace): the arguments to be parsed (if
                                   :py:func:`main` is called by another
                                   modulel)

    """
    # Creating the option parser
    desc = ("Performs statistical analysis on imputed data (either SKAT "
            "analysis, or linear, logistic or survival regression). This "
            "script is part of the 'genipe' package, version "
            "{}).".format(__version__))
    parser = argparse.ArgumentParser(description=desc)

    # Files that need closing
    logging_fh = None

    try:
        # Parsing the options
        args = parse_args(parser, args)

        # Adding the logging capability
        log_file = args.out + ".log"
        logging_fh = logging.FileHandler(log_file, mode="w")
        logging.basicConfig(
            format="[%(asctime)s %(levelname)s] %(message)s",
            datefmt="%Y-%m-%d %H:%M:%S",
            level=logging.DEBUG if args.debug else logging.INFO,
            handlers=[logging.StreamHandler(), logging_fh]
        )
        logging.info("Logging everything into '{}'".format(log_file))
        logging.info("Program arguments: {}".format(
            " ".join(shlex.quote(part) for part in sys.argv[1:])
        ))

        # Checking the options
        check_args(args)

        # Reading the phenotype file
        logging.info("Reading phenotype file")
        phenotypes, remove_gender = read_phenotype(
            args.pheno,
            args,
            check_duplicated=args.analysis_type != "mixedlm",
        )
        logging.info("  - {:,d} samples with phenotype".format(
            len(phenotypes.index.unique()),
        ))

        # Reading the sample file
        logging.info("Reading the sample file")
        samples = read_samples(args.sample)
        logging.info("  - {:,d} samples with imputation data".format(
            len(samples),
        ))

        # Reading the sites to extract (if required)
        sites_to_extract = None
        if args.extract_sites is not None:
            logging.info("Reading the sites to extract for analysis")
            sites_to_extract = read_sites_to_extract(args.extract_sites)
            logging.info("  - {:,d} sites to extract".format(
                len(sites_to_extract),
            ))

        # Computing the statistics
        if args.analysis_type != "skat":
            compute_statistics(
                impute2_filename=args.impute2,
                samples=samples,
                markers_to_extract=sites_to_extract,
                phenotypes=phenotypes,
                remove_gender=remove_gender,
                out_prefix=args.out,
                options=args,
            )
        else:
            skat_parse_impute2(
                impute2_filename=args.impute2,
                samples=samples,
                markers_to_extract=sites_to_extract,
                phenotypes=phenotypes,
                remove_gender=remove_gender,
                out_prefix=args.out,
                args=args,
            )

        logging.info("Analysis completed")

    # Catching the Ctrl^C
    except KeyboardInterrupt:
        logging.info("Cancelled by user")
        sys.exit(0)

    # Catching the GenipeError
    except GenipeError as e:
        logging.error(e)
        parser.error(e.message)

    except Exception as e:
        logging.error(e)
        raise

    finally:
        if logging_fh is not None:
            logging_fh.close()


def read_phenotype(i_filename, opts, check_duplicated=True):
    """Reads the phenotype file.

    Args:
        i_filename (str): the name of the input file
        opts (argparse.Namespace): the options
        check_duplicated (bool): whether or not to check for duplicated samples

    Returns:
        pandas.DataFrame: the phenotypes

    This file is expected to be a tab separated file of phenotypes and
    covariates. The columns to use will be determined by the
    ``--sample-column`` and the ``--covar`` options.

    For analysis including the X chromosome, the gender is automatically
    added as a covariate. The results are not shown to the user unless asked
    for.

    """
    # Reading the data (and setting the index)
    pheno = pd.read_csv(i_filename, sep="\t", na_values=opts.missing_value)
    pheno[opts.sample_column] = pheno[opts.sample_column].astype(str)
    pheno = pheno.set_index(opts.sample_column,
                            verify_integrity=check_duplicated)

    # Finding the required column
    required_columns = opts.covar.copy()
    if opts.analysis_type == "cox":
        required_columns.extend([opts.tte, opts.event])
    else:
        required_columns.append(opts.pheno_name)

    # Interaction?
    if opts.interaction is not None:
        if opts.interaction not in required_columns:
            required_columns.append(opts.interaction)

    # Do we need the gender column?
    remove_gender_column = False
    if opts.chrx and (opts.gender_column not in required_columns):
        # It's not already in the gender column, so we keep it, but we need to
        # remove it later on...
        required_columns.append(opts.gender_column)
        remove_gender_column = True

    # We need to exclude unknown gender only if gender was required
    if (opts.gender_column in required_columns) and (not remove_gender_column):
        # Log the number of male/female/missing.
        sex_counts = pheno.groupby(opts.gender_column).size()
        logging.info("  - {:,d} males / {:,d} females ({:,d} unknown)".format(
            sex_counts.get(1, 0),
            sex_counts.get(2, 0),
            sex_counts.loc[~((sex_counts.index == 1) |
                             (sex_counts.index == 2))].sum()
        ))

        pheno = pheno[(pheno[opts.gender_column] == 1) |
                      (pheno[opts.gender_column] == 2)]

    # Extracting the required column
    pheno = pheno.loc[:, required_columns]

    # Returning the phenotypes (dropping the nan values)
    return pheno.dropna(axis=0), remove_gender_column


def read_samples(i_filename):
    """Reads the sample file (produced by SHAPEIT).

    Args:
        i_filename (str): the name of the input file

    Returns:
        pandas.DataFrame: the list of samples

    This file contains the list of samples that are contained in the
    ``impute2`` file (with same order). The expected format for this file is a
    tab separated file with a first row containing the following columns: ::

        ID_1	ID_2	missing	father	mother	sex	plink_pheno

    The subsequent row will be discarded and should contain: ::

        0	0	0 D	D	D	B

    Notes
    -----
        We are mostly interested in the sample IDs corresponding to the
        ``ID_2`` column. Their uniqueness is verified by pandas.

    """
    samples = pd.read_csv(i_filename, sep=" ", usecols=[0, 1])
    samples = samples.drop(samples.index[0], axis=0)
    samples["ID_2"] = samples["ID_2"].astype(str)
    return samples.set_index("ID_2", verify_integrity=True)


def skat_read_snp_set(i_filename):
    """Reads the SKAT SNP set file.

    Args:
        i_filename (str): the name of the input file

    Returns:
        pandas.DataFrame: the SNP set for the SKAT analysis

    This file has to be supplied by the user. The recognized columns are:
    ``variant``, ``snp_set`` and ``weight``. The ``weight`` column is optional
    and can be used to specify a custom weighting scheme for SKAT. If nothing
    is specified, the default Beta weights are used.

    The file has to be tab delimited.

    """
    skat_info = pd.read_csv(i_filename, sep="\t", header=0)
    if "variant" not in skat_info.columns:
        raise GenipeError("The SKAT SNP set file needs to have a 'variant' "
                          "column containing the ID of every variant of "
                          "interest.")

    if "snp_set" not in skat_info.columns:
        raise GenipeError("The SKAT SNP set file needs to have a 'snp_set' "
                          "column containing the SNP set ID for every "
                          "variant. The user is free to choose the SNP ID")

    return skat_info


def read_sites_to_extract(i_filename):
    """Reads the list of sites to extract.

    Args:
        i_filename (str): The input filename containing the IDs of the variants
                          to consider for the analysis.

    Returns:
        set: A set containing the variants.

    The expected file format is simply a list of variants. Every row should
    correspond to a single variant identifier. ::

        3:60069:t
        rs123456:A
        3:60322:A

    Typically, this is used to analyze only variants that passed some QC
    threshold. The :py:mod:`genipe` pipeline generates this file at the
    'merge_impute2' step.

    """
    markers_to_extract = None
    with open(i_filename, "r") as i_file:
        markers_to_extract = set(i_file.read().splitlines())
    return markers_to_extract


def skat_parse_impute2(impute2_filename, samples, markers_to_extract,
                       phenotypes, remove_gender, out_prefix, args):
    """Read the impute2 file and run the SKAT analysis.

    Args:
        impute2_filename (str): the name of the input file
        samples (pandas.DataFrame): the samples
        markers_to_extract (set): the set of markers to analyse
        phenotypes (pandas.DataFrame): the phenotypes
        remove_gender (bool): whether or not to remove the gender column
        out_prefix (str): the output prefix
        args (argparse.Namespace): the options


    This function does most of the "dispatching" to run SKAT. It writes the
    input files to the disk, runs the generated R scripts to do the actual
    analysis and then writes the results to disk.

    """

    # We keep track of the files that are generated because we will need the
    # paths to generate the R script correctly.
    r_files = {"snp_sets": [], "covariates": None, "outcome": None,
               "weights": None}

    # Read the SNP set and create the output files.
    snp_set = skat_read_snp_set(args.snp_sets)

    # We will use a temporary directory for our analysis.
    dir_name = "{}.{}".format(
        args.out,
        datetime.datetime.today().strftime("skat.%Y.%m.%d")
    )

    dir_name = os.path.abspath(dir_name)

    if not os.path.isdir(dir_name):
        os.makedirs(dir_name)
    else:
        # This should not happen because the folder name contains a timestamp
        raise GenipeError("A folder named '{}' already exists.".format(
            dir_name
        ))

    # If weights were provided, we will write a weight vector to disk for R.
    if "weight" in snp_set.columns:
        logging.info("SKAT will use the provided weights (from the SNP set "
                     "file).")
        weight_filename = os.path.join(dir_name, "weights.csv")
        snp_set[["weight"]].to_csv(weight_filename, index=False, header=False)
        r_files["weights"] = weight_filename

    # Open genotype CSV files for every SNP set. Those CSV files will be
    # read in R and used by SKAT.
    genotype_files = {}
    snp_sets = snp_set["snp_set"].unique()
    for set_id in snp_sets:
        filename = os.path.join(dir_name, "{}.genotypes.csv".format(set_id))
        r_files["snp_sets"].append(filename)  # Track the filenames.
        genotype_files[set_id] = open(filename, "w")
        # We write the column headers for every file.
        print("", *samples.index, sep=",", file=genotype_files[set_id])

    # The markers of interest are the markers we want to include in the
    # analysis. Concretely, they are the markers that were included in the snp
    # sets. If a list of markers to extract is provided by the user, we also
    # look at this to filter ou undesired markers.
    #
    # We also fill a set of written_markers to stop whenever all the markers
    # were written to file.
    markers_of_interest = set(snp_set["variant"])
    written_markers = set()
    if markers_to_extract is not None:
        markers_of_interest = markers_of_interest & markers_to_extract

    # Open the file. We use subprocess if it's gunzipped because it's faster.
    # We use gzip -d -c instead of zcat because the default Mac OS zcat has
    # weird behavior.
    if impute2_filename.endswith(".gz"):
        proc = Popen(["gzip", "-d", "-c", impute2_filename], stdout=PIPE)
        i_file = proc.stdout
    else:
        i_file = open(impute2_filename, "rb")

    for line in i_file:
        # If we already found everything, we will stop here.
        if len(written_markers) == len(markers_of_interest):
            if written_markers == markers_of_interest:
                logging.info("Found all the necessary markers, skipping the "
                             "rest of the file.")
                break

        line = line.decode("ascii")

        # TODO: Add the gender and do QC (men with hetero on chrX).
        line = _skat_parse_line(line, markers_of_interest, samples)
        if line is not None:
            name, dosage = line
            written_markers.add(name)
            _skat_write_marker(name, dosage, snp_set, genotype_files)

    # We will warn the user if some variants were not found.
    number_missing = len(markers_of_interest) - len(written_markers)

    if number_missing > 0:
        logging.warning("{} markers of interest were not found in the Impute2 "
                        "file.".format(number_missing))

    i_file.close()

    # Close the genotype files.
    for file_handle in genotype_files.values():
        file_handle.close()

    # Write the covariate file.
    phenotype_df = samples.join(phenotypes)
    phenotype_df.index.name = "sample"

    if args.covar:
        # Make sure the samples are consistent by merging phenotype and
        # samples.
        filename = os.path.join(dir_name, "covariates.csv")
        phenotype_df[args.covar].to_csv(
            filename,
            sep=",",
        )
        r_files["covariates"] = filename

    # Write the phenotype file.
    filename = os.path.join(
        dir_name,
        "{}.{}.csv".format(args.pheno_name, args.outcome_type)
    )
    phenotype_df[[args.pheno_name]].to_csv(
        filename,
        sep=",",
    )
    r_files["outcome"] = filename

    r_scripts = _skat_generate_r_script(dir_name, r_files, args)

    # Run the SKAT analysis by calling Rscript either in different subprocesses
    # or linearly.
    logging.info("Launching SKAT using {} processes on {} SNP sets.".format(
        args.nb_process, len(snp_sets)
    ))

    results = []
    if args.nb_process > 1:
        with Pool(processes=args.nb_process) as pool:
            results = pool.map(_skat_run_job, r_scripts)
    else:
        for script in r_scripts:
            results.append(_skat_run_job(script))

    # Finally, write the SKAT output to disk.
    output_filename = args.out + ".skat.dosage"

    logging.info("SKAT completed, writing the results to disk ({}).".format(
        output_filename
    ))

    with open(output_filename, "w") as f:
        # Write the header.
        if args.skat_o:
            print("snp_set_id", "p_value", sep="\t", file=f)
        else:
            print("snp_set_id", "p_value", "q_value", sep="\t", file=f)

        # The order in the snp_sets list should have been consistent
        # across the whole analysis. We just want to make sure that we
        # actually have the right number of results.
        assert len(snp_sets) == len(results)

        # Write a tab separated file containing the set and p-values.
        for i, (p_value, q_value) in enumerate(results):
            set_id = snp_sets[i]
            if args.skat_o:
                print(set_id, p_value, sep="\t", file=f)
            else:
                print(set_id, p_value, q_value, sep="\t", file=f)


def _skat_run_job(script_filename):
    """Calls Rscript with the generated script and parses the results.

    Args:
        script_filename (str): the name of the script

    Returns:
        tuple: two values: the *p-value* and the *q-value* (for SKAT-O, the
               *q-value* is set to None)

    The results should be somewhere in the standard output. The expected
    format is: ::

        _PYTHON_HOOK_QVAL:[0.123]
        _PYTHON_HOOK_PVAL:[0.123]

    If the template script is modified, this format should still be respected.

    It is also noteworthy that this function uses ``Rscript`` to run the
    analysis. Hence, it should be in the path when using the imputed_stats
    skat mode.

    """
    # Parse the p-value.
    proc = Popen(
        ["Rscript", script_filename],
        stdout=PIPE,
        stderr=PIPE,
    )
    out, err = proc.communicate()
    if err:
        logging.info("SKAT Warning: " + err.decode("utf-8"))

    # Decoding
    out = out.decode("utf-8")

    # Getting the p value
    p_match = re.search(r"_PYTHON_HOOK_PVAL:\[(.+)\]", out)
    if p_match is None:
        raise GenipeError("SKAT did not return properly. See script "
                          "'{}' for details.".format(script_filename))

    # Getting the Q value
    q_match = re.search(r"_PYTHON_HOOK_QVAL:\[(.+)\]", out)
    if q_match is None:
        raise GenipeError("SKAT did not return properly. See script "
                          "'{}' for details.".format(script_filename))

    if q_match.group(1) == "NA":
        # For SKAT-O, the Q will be set to NA.
        return float(p_match.group(1)), None
    else:
        return float(p_match.group(1)), float(q_match.group(1))


def _skat_generate_r_script(dir_name, r_files, args):
    """Uses jinja2 to generate an R script to do the SKAT analysis.

    Args:
        dir_name (str): the output directory name to write the scripts in
        r_files (dict): contains the different input files required by the R
                        script
        args (argparse.Namespace): the parsed arguments

    Returns:
        list: the list of all script names

    """
    jinja_env = jinja2.Environment(
        loader=jinja2.PackageLoader("genipe", "script_templates")
    )
    template = jinja_env.get_template("run_skat.R")

    scripts = []

    # Create one file per SNP set for parallelism.
    for snp_set_file in r_files["snp_sets"]:
        rendered_script = template.render(
            version=__version__,

            snp_set_file=snp_set_file,
            covariate_file=r_files["covariates"],
            outcome_file=r_files["outcome"],
            weights=r_files["weights"],

            outcome_type="C" if args.outcome_type == "continuous" else "D",
            skat_o=args.skat_o,
        )
        # Write the rendered script to disk.
        script_filename = "run_skat_{}R".format(
            # We parse the set id name.
            os.path.basename(snp_set_file)[:-len(".genotype.csv")]
        )
        script_filename = os.path.join(dir_name, script_filename)

        with open(script_filename, "w") as f:
            f.write(rendered_script)

        scripts.append(script_filename)

    return scripts


def _skat_parse_line(line, markers_of_interest, samples, gender=None):
    """Parses a single line of the Impute2 file.

    Args:
        line (str): a line from the Impute2 file
        markers_of_interest (set): a set of markers that are required for the
                                   analysis
        samples (pandas.DataFrame): contains the samples IDs (this is useful to
                                    make sure we return a dosage vector with
                                    the appropriate data)

    Returns:
        tuple: Either None if the marker is not of interest or a tuple of
               ``(name , dosage_vector)`` where ``name`` is a ``str``
               representing the variant ID and ``dosage_vector`` is a numpy
               array containing the dosage values for every sample in the
               ``samples`` dataframe.

    """
    line = line.split(" ")
    # info_tuple contains: chrom, name, pos, a1, a2
    # proba_matrix is a matrix of sample x (aa, ab, bb)
    info_tuple, proba_matrix = impute2.matrix_from_line(line)

    chrom, name, pos, a1, a2 = info_tuple

    # If this marker is not of interest, we don't bother continuing.
    if name not in markers_of_interest:
        return None

    # We need to compute the dosage vector.
    # This is given wrt to the minor and major alleles, so we need to get the
    # MAF to identify those.
    maf, minor_i, major_i = impute2.maf_from_probs(
        prob_matrix=proba_matrix,
        a1=0,
        a2=2,
        gender=gender,
        site_name=name,
    )

    # We don't pass a scale parameter, because we want additive coding.
    dosage = impute2.dosage_from_probs(
        homo_probs=proba_matrix[:, minor_i],
        hetero_probs=proba_matrix[:, 1],
    )

    return (name, dosage)


def _skat_write_marker(name, dosage, snp_set, genotype_files):
    """Write the dosage information to the appropriate genotype file.

    Args:
        name (str): the name of the marker
        dosage (numpy.array): the dosage vector
        snp_set (pandas.DataFrame: the dataframe that allows us to identify the
                                   correct SNP set for the specified variant
        genotype_files (dict): a dictionary containing the opened CSV files for
                               the genotypes

    """
    # Identify the correct SNP set.
    this_snp_set = snp_set.loc[snp_set["variant"] == name, "snp_set"].unique()
    for set_id in this_snp_set:
        file_object = genotype_files[set_id]
        print(name, *dosage, sep=",", file=file_object)


def compute_statistics(impute2_filename, samples, markers_to_extract,
                       phenotypes, remove_gender, out_prefix, options):
    """Parses IMPUTE2 file while computing statistics.

    Args:
        impute2_filename (str): the name of the input file
        samples (pandas.DataFrame): the list of samples
        markers_to_extract (set): the set of markers to extract
        phenotypes (pandas.DataFrame): the phenotypes
        remove_gender (bool): whether or not to remove the gender column
        out_prefix (str): the output prefix
        options (argparse.Namespace): the options

    This function takes care of parallelism. It reads the Impute2 file and
    fills a queue that will trigger the analysis when full.

    If the number of process to launch is 1, the rows are analyzed as they
    come.

    """
    # The name of the output file
    o_name = "{}.{}.dosage".format(out_prefix, options.analysis_type)

    # Do we need to create a formula?
    formula = None
    if options.analysis_type != "cox":
        formula = get_formula(
            phenotype=options.pheno_name,
            covars=options.covar,
            interaction=options.interaction,
            gender_c=options.gender_column,
            categorical=options.categorical,
        )
        logging.info("{}: '{}'".format(options.analysis_type, formula))
        if options.analysis_type == "mixedlm" and options.use_ml:
            logging.info("  - using ML")

    # Reading the IMPUTE2 file one line (site) at a time, creating a subprocess
    # if required
    proc = None
    i_file = None
    o_file = open(o_name, "w")
    pool = None

    # Multiprocessing?
    if options.nb_process > 1:
        pool = Pool(processes=options.nb_process)

    try:
        if impute2_filename.endswith(".gz"):
            proc = Popen(["gzip", "-d", "-c", impute2_filename], stdout=PIPE)
            i_file = proc.stdout

        else:
            i_file = open(impute2_filename, "rb")

        # Printing the header of the output file
        header = ("chr", "pos", "snp", "major", "minor", "maf", "n", "coef",
                  "se", "lower", "upper",
                  "t" if options.analysis_type == "linear" else "z", "p")
        if options.analysis_type == "linear":
            header = header + ("adj.r-squared", )

        print(*header, sep="\t", file=o_file)

        # The sites to process (if multiprocessing)
        sites_to_process = []

        # Reading the file
        nb_processed = 0
        for line in i_file:
            row = line.decode().rstrip("\r\n").split(" ")

            # Is this site required?
            if markers_to_extract and (row[1] not in markers_to_extract):
                continue

            # Constructing the row object
            site = _Row(
                row=row,
                samples=samples,
                pheno=phenotypes,
                use_ml=vars(options).get("use_ml", None),
                pheno_name=vars(options).get("pheno_name", None),
                formula=formula,
                time_to_event=vars(options).get("tte", None),
                event=vars(options).get("event", None),
                inter_c=options.interaction,
                is_chrx=options.chrx,
                gender_c=options.gender_column,
                del_g=remove_gender,
                scale=options.scale,
                maf_t=options.maf,
                prob_t=options.prob,
                analysis_type=options.analysis_type,
                number_to_print=len(header),
                categorical=options.categorical,
            )

            # Is there more than one process
            if options.nb_process > 1:
                # Saving this site to process later
                sites_to_process.append(site)

                # Is there enough sites to process?
                if len(sites_to_process) >= options.nb_lines:
                    for result in pool.map(process_impute2_site,
                                           sites_to_process):
                        print(*result, sep="\t", file=o_file)

                    # Logging
                    nb_processed += options.nb_lines
                    logging.info("Processed {:,d} lines".format(nb_processed))

                    # Resetting the sites to process
                    sites_to_process = []

            else:
                # Processing this row
                print(*process_impute2_site(site), sep="\t", file=o_file)

        if len(sites_to_process) > 0:
            for result in pool.map(process_impute2_site, sites_to_process):
                print(*result, sep="\t", file=o_file)

            # Logging
            nb_processed += len(sites_to_process)
            logging.info("Processed {:,d} lines".format(nb_processed))

    except Exception:
        if pool is not None:
            pool.terminate()
        logging.error(traceback.format_exc())
        raise

    finally:
        # Closing the input file
        i_file.close()

        # Finishing the rows if required
        if (options.nb_process > 1) and (pool is not None):
            pool.close()

        # Closing the output file
        o_file.close()

        # Closing the proc
        if proc is not None:
            if proc.wait() != 0:
                raise GenipeError("{}: problem while reading the GZ "
                                  "file".format(impute2_filename))


def process_impute2_site(site_info):
    """Process an IMPUTE2 site (a line in an IMPUTE2 file).

    Args:
        site_info (list): the impute2 line (split by space)

    Returns:
        list: the results of the analysis

    """
    # Getting the probability matrix and site information
    (chrom, name, pos, a1, a2), geno = impute2.matrix_from_line(site_info.row)

    # The name of the dosage column
    dosage_columns = ["_D1", "_D2", "_D3"]

    # Allele encoding
    allele_encoding = {dosage_columns[0]: a1, dosage_columns[-1]: a2}

    # Creating the sample data frame
    samples = site_info.samples
    for i, col_name in enumerate(dosage_columns):
        samples[col_name] = geno[:, i]

    # Merging with phenotypes
    data = pd.merge(
        site_info.pheno,
        samples,
        how="inner",
        left_index=True,
        right_index=True
    ).dropna(axis=0)[list(site_info.pheno.columns) + dosage_columns]

    # Keeping only good quality markers
    data = data[
        impute2.get_good_probs(data[dosage_columns].values, site_info.prob_t)
    ]

    # FIXME: Quick and dirty fix for mixedlm...
    # If the analysis type is not MixedLM, then t_data is just a pointer to the
    # real data. Otherwise, t_data is the grouped values (first occurrence,
    # which shouldn't cause a problem, since gender and probabilities are the
    # same for each measurement).
    t_data = data
    if site_info.analysis_type == "mixedlm":
        t_data = data.groupby(level=0).first()

    # Checking gender if required
    gender = None
    if site_info.is_chrx:
        # We want to exclude males with heterozygous calls for the rest of the
        # analysis
        invalid_rows = samples_with_hetero_calls(
            t_data.loc[t_data[site_info.gender_c] == 1, dosage_columns],
            dosage_columns[1]
        )
        if len(invalid_rows) > 0:
            logging.warning("There were {:,d} males with heterozygous "
                            "calls for {}".format(len(invalid_rows), name))
            logging.debug(t_data.shape)
            data = data.drop(invalid_rows, axis=0)
            t_data = t_data.drop(invalid_rows, axis=0)
            logging.debug(t_data.shape)

        # Getting the genders
        gender = t_data[site_info.gender_c].values

    # Computing the frequency
    maf, minor, major = impute2.maf_from_probs(
        prob_matrix=t_data[dosage_columns].values,
        a1=dosage_columns[0],
        a2=dosage_columns[-1],
        gender=gender,
        site_name=name,
    )

    # What we want to print
    to_return = [chrom, pos, name, allele_encoding[major],
                 allele_encoding[minor], maf, t_data.shape[0]]

    # If the marker is too rare, we continue with the rest
    if (maf == "NA") or (maf < site_info.maf_t):
        to_return.extend(["NA"] * (site_info.number_to_print - len(to_return)))
        return to_return

    # Computing the dosage on the minor allele
    data["_GenoD"] = impute2.dosage_from_probs(
        homo_probs=data[minor],
        hetero_probs=data[dosage_columns[1]],
        scale=site_info.scale,
    )

    # We might need to specifically add the interaction column (if Cox and if
    # interaction)
    if (site_info.inter_c is not None) and (site_info.analysis_type == "cox"):
        data["_Inter"] = data._GenoD * data[site_info.inter_c]

    # Removing the unwanted columns
    unwanted_columns = dosage_columns
    if site_info.del_g:
        unwanted_columns.append(site_info.gender_c)
    data = data.drop(unwanted_columns, axis=1)

    # The column to get the result from
    result_from_column = "_GenoD"
    if site_info.inter_c is not None:
        if ((site_info.inter_c == site_info.gender_c) or
                (site_info.inter_c in site_info.categorical)):
            result_from_column = "_GenoD:C({})[T.{}]".format(
                site_info.inter_c,
                sorted(data[site_info.inter_c].unique())[-1],
            )
        else:
            result_from_column = "_GenoD:" + site_info.inter_c

        # Cox is the _Inter column
        if site_info.analysis_type == "cox":
            result_from_column = "_Inter"

    # Fitting
    results = []
    try:
        results = _fit_map[site_info.analysis_type](
            data=data,
            groups=data.index.values,
            time_to_event=site_info.time_to_event,
            event=site_info.event,
            formula=site_info.formula,
            result_col=result_from_column,
            use_ml=site_info.use_ml,
        )
    except LinAlgError as e:
        # Something strange happened...
        logging.warning("{}: numpy LinAlgError: {}".format(name, str(e)))

    # Extending the list to return
    if len(results) == 0:
        results = ["NA"] * (site_info.number_to_print - len(to_return))
    to_return.extend(results)

    return to_return


def samples_with_hetero_calls(data, hetero_c):
    """Gets male and heterozygous calls.

    Args:
        data (pandas.DataFrame): the probability matrix
        hetero_c (str): the name of the heterozygous column

    Returns:
        pandas.Index: samples where call is heterozygous

    Note
    ----
        If there are no data (i.e. no males), an empty list is returned.

    """
    if data.shape[0] == 0:
        return []
    return data[data.idxmax(axis=1) == hetero_c].index


def get_formula(phenotype, covars, interaction, gender_c, categorical):
    """Creates the linear/logistic regression formula (for statsmodel).

    Args:
        phenotype (str): the phenotype column
        covars (list): the list of co variable columns
        interaction (str): the interaction column

    Returns:
        str: the formula for the statistical analysis

    Note
    ----
        The phenotype column needs to be specified. The list of co variables
        might be empty (if no co variables are necessary). The interaction
        column can be set to ``None`` if there is no interaction.

    Note
    ----
        The gender column should be categorical (hence, the formula requires
        the gender to be included into ``C()``, *e.g.* ``C(Gender)``).

    """
    # The phenotype and genetics
    formula = "{} ~ _GenoD".format(phenotype)

    # Are there any covars?
    for covar in covars:
        if (covar == gender_c) or (covar in categorical):
            covar = "C({})".format(covar)
        formula += " + " + covar

    # Is there an interaction term?
    if interaction is not None:
        if (interaction == gender_c) or (interaction in categorical):
            interaction = "C({})".format(interaction)
        formula += " + _GenoD*{}".format(interaction)

    return formula


def fit_cox(data, time_to_event, event, result_col, **kwargs):
    """Fit a Cox' proportional hazard to the data.

    Args:
        data (pandas.DataFrame): the data to analyse
        time_to_event (str): the time to event column for the survival analysis
        event (str): the event column for the survival analysis
        result_col (str): the column that will contain the results

    Returns:
        numpy.array: the results from the survival analysis

    Note
    ----
        The tie method used is ``Efron``. Normalization is set to ``False``.

    """
    cf = CoxPHFitter(alpha=0.95, tie_method="Efron", normalize=False)
    cf.fit(data, duration_col=time_to_event, event_col=event)
    return cf.summary.loc[result_col, _COX_REQ_COLS].values


def fit_linear(data, formula, result_col, **kwargs):
    """Fit a linear regression to the data.

    Args:
        data (pandas.DataFrame): the data to analyse
        formula (str): the formula for the linear regression
        result_col (str): the column that will contain the results

    Returns:
        list: the results from the linear regression

    """
    return _get_result_from_linear(
        smf.ols(formula=formula, data=data).fit(),
        result_col=result_col,
    )


def fit_logistic(data, formula, result_col, **kwargs):
    """Fit a logistic regression to the data.

    Args:
        data (pandas.DataFrame): the data to analyse
        formula (str): the formula for the logistic regression
        result_col (str): the column that will contain the results

    Returns:
        list: the results from the logistic regression

    """
    return _get_result_from_logistic_mixedlm(
        smf.glm(formula=formula, data=data,
                family=sm.families.Binomial()).fit(),
        result_col=result_col,
    )


def fit_mixedlm(data, formula, use_ml, groups, result_col, **kwargs):
    """Fit a linear mixed effects model to the data.

    Args:
        data (pandas.DataFrame): the data to analyse
        formula (str): the formula for the linear mixed effects model
        use_ml (bool): whether to use ML instead of REML
        groups (str): the column containing the groups
        result_col (str): the column that will contain the results

    Returns:
        list: the results from the linear mixed effects model

    """
    return _get_result_from_logistic_mixedlm(
        smf.mixedlm(formula=formula, data=data,
                    groups=groups).fit(reml=not use_ml),
        result_col=result_col,
    )


_fit_map = {
    "cox": fit_cox,
    "linear": fit_linear,
    "logistic": fit_logistic,
    "mixedlm": fit_mixedlm,
}


def _get_result_from_linear(fit_result, result_col):
    """Gets results from either a linear, a logistic or a mixedlm regression.

    Args:
        fit_result (RegressionResults): the results from the regression
        result_col (str): the name of the result column

    Returns:
        list: the regression results

    """
    conf_int = fit_result.conf_int().loc[result_col, :].values
    assert len(conf_int) == 2
    return [
        fit_result.params[result_col],
        fit_result.bse[result_col],
        conf_int[0],
        conf_int[1],
        fit_result.tvalues[result_col],
        fit_result.pvalues[result_col],
        fit_result.rsquared_adj,
    ]


def _get_result_from_logistic_mixedlm(fit_result, result_col):
    """Gets results from either a linear, a logistic or a mixedlm regression.

    Args:
        fit_result (RegressionResults): the results from the regression
        result_col (str): the name of the result column

    Returns:
        list: the regression results

    """
    conf_int = fit_result.conf_int().loc[result_col, :].values
    assert len(conf_int) == 2
    return [
        fit_result.params[result_col],
        fit_result.bse[result_col],
        conf_int[0],
        conf_int[1],
        fit_result.tvalues[result_col],
        fit_result.pvalues[result_col],
    ]


def is_file_like(fn):
    """Checks if the path is like a file (it might be a named pipe).

    Args:
        fn (str): the path to check

    Returns:
        bool: True if path is like a file, False otherwise.

    """
    return os.path.isfile(fn) or stat.S_ISFIFO(os.stat(fn).st_mode)


def check_args(args):
    """Checks the arguments and options.

    Args:
        args (argparse.Namespace): the options to verify

    Note
    ----
        If there is a problem, a :py:class:`genipe.error.GenipeError` is
        raised.

    """
    # Checking if we have the requirements
    if args.analysis_type == "cox":
        if not HAS_LIFELINES:
            raise GenipeError("missing optional module: lifelines")

    elif args.analysis_type in {"linear", "logistic", "mixedlm"}:
        if not HAS_STATSMODELS:
            raise GenipeError("missing optional module: statsmodels")

    elif args.analysis_type == "skat":
        if not HAS_R:
            raise GenipeError("R is not installed")
        if not HAS_SKAT:
            raise GenipeError("R library missing: SKAT")

    # Checking the required input files
    for filename in [args.impute2, args.sample, args.pheno]:
        if not os.path.isfile(filename):
            raise GenipeError("{}: no such file".format(filename))

    # Checking the optional input files
    for filename in [args.extract_sites]:
        if filename is not None:
            if not is_file_like(filename):
                raise GenipeError("{}: no such file".format(filename))

    # Checking the number of process
    on_mac_os = platform.system() == "Darwin"
    if args.nb_process < 1:
        raise GenipeError("{}: invalid number of "
                          "processes".format(args.nb_process))
    if (args.nb_process > 1 and on_mac_os and args.analysis_type != "skat"):
        raise GenipeError("multiprocessing is not supported on Mac OS when "
                          "using linear regression, logistic regression or "
                          "Cox.")

    # Checking the number of lines to read
    if args.nb_lines < 1:
        raise GenipeError("{}: invalid number of lines to "
                          "read".format(args.nb_lines))

    # Checking the MAF threshold
    if args.maf < 0 or args.maf > 1:
        raise GenipeError("{}: invalid MAF".format(args.maf))

    # Checking the probability threshold
    if args.prob < 0 or args.prob > 1:
        raise GenipeError("{}: invalid probability "
                          "threshold".format(args.prob))

    # Reading all the variables in the phenotype file
    header = None
    with open(args.pheno, "r") as i_file:
        header = {name for name in i_file.readline().rstrip("\n").split("\t")}

    # Checking the restricted columns
    restricted_columns = {"_D1", "_D2", "_D3", "_MaxD", "_GenoD", "_Inter"}
    if len(restricted_columns & header) != 0:
        raise GenipeError("{}: {}: restricted variables".format(
            args.pheno,
            restricted_columns & header,
        ))

    # Checking the required columns
    variables_to_check = None
    if args.analysis_type == "cox":
        variables_to_check = {args.tte, args.event}
    else:
        variables_to_check = {args.pheno_name}
    for variable in variables_to_check:
        if variable not in header:
            raise GenipeError("{}: {}: missing variable for {}".format(
                args.pheno,
                variable,
                args.analysis_type,
            ))

    # The categorical variables
    categorical_set = set()
    if args.categorical != "":
        categorical_set = set(args.categorical.split(","))
    for name in categorical_set:
        if name not in header:
            raise GenipeError("{}: {}: missing categorical value".format(
                args.pheno,
                name,
            ))
        if args.analysis_type != "cox":
            if args.pheno_name in categorical_set:
                raise GenipeError("{}: {}: should not be in categorical "
                                  "list".format(args.pheno, args.pheno_name))
    args.categorical = categorical_set

    # Checking the co-variables
    covar_list = []
    if args.covar != "":
        covar_list = args.covar.split(",")
    for covar in covar_list:
        if covar not in header:
            raise GenipeError("{}: {}: missing co-variable".format(
                args.pheno,
                covar,
            ))
    args.covar = covar_list

    # Checking the sample column
    if args.sample_column not in header:
        raise GenipeError("{}: {}: no such column (--sample-column)".format(
            args.pheno,
            args.sample_column,
        ))

    # Checking the gender column (only if required)
    if args.gender_column != "None":
        if args.gender_column not in header:
            raise GenipeError(
                "{}: {}: no such column (--gender-column)".format(
                    args.pheno,
                    args.gender_column,
                )
            )

    # Checking the interaction column (if required)
    if args.interaction is not None:
        if args.interaction not in header:
            raise GenipeError(
                "{}: {}: no such column (--interaction)".format(
                    args.pheno,
                    args.interaction,
                )
            )
        if args.interaction in args.categorical:
            logging.warning("{}: interaction term is categorical: the last "
                            "category will used in the rsults")

    return True


def parse_args(parser, args=None):
    """Parses the command line options and arguments.

    Args:
        parser (argparse.ArgumentParser): the argument parser
        args (list): the list of arguments (if not taken from ``sys.argv``)

    Returns:
        argparse.Namespace: the list of options and arguments

    Note
    ----
        The only check that is done here is by the parser itself. Values are
        verified later by the :py:func:`check_args` function.

    """
    # Adding the version option for the main parser
    parser.add_argument(
        "-v",
        "--version",
        action="version",
        version="%(prog)s, part of genipe version {}".format(__version__),
    )

    # Creating a parent parser (for common options between analysis type)
    p_parser = argparse.ArgumentParser(add_help=False)

    # The parser object
    p_parser.add_argument(
        "-v",
        "--version",
        action="version",
        version="%(prog)s (part of genipe version {})".format(__version__),
    )
    p_parser.add_argument(
        "--debug",
        action="store_true",
        help="set the logging level to debug",
    )

    # The input files
    group = p_parser.add_argument_group("Input Files")
    group.add_argument(
        "--impute2",
        type=str,
        metavar="FILE",
        required=True,
        help="The output from IMPUTE2.",
    )
    group.add_argument(
        "--sample",
        type=str,
        metavar="FILE",
        required=True,
        help="The sample file (the order should be the same as in the IMPUTE2 "
             "files).",
    )
    group.add_argument(
        "--pheno",
        type=str,
        metavar="FILE",
        required=True,
        help="The file containing phenotypes and co variables.",
    )
    group.add_argument(
        "--extract-sites",
        type=str,
        metavar="FILE",
        help="A list of sites to extract for analysis (optional).",
    )

    # The output files
    group = p_parser.add_argument_group("Output Options")
    group.add_argument(
        "--out",
        metavar="FILE",
        default="imputed_stats",
        help="The prefix for the output files. [%(default)s]",
    )

    # General options
    group = p_parser.add_argument_group("General Options")
    group.add_argument(
        "--nb-process",
        type=int,
        metavar="INT",
        default=1,
        help="The number of process to use. [%(default)d]",
    )
    group.add_argument(
        "--nb-lines",
        type=int,
        metavar="INT",
        default=1000,
        help="The number of line to read at a time. [%(default)d]",
    )
    group.add_argument(
        "--chrx",
        action="store_true",
        help="The analysis is performed for the non pseudo-autosomal region "
             "of the chromosome X (male dosage will be divided by 2 to get "
             "values [0, 0.5] instead of [0, 1]) (males are coded as 1 and "
             "option '--gender-column' should be used).",
    )
    group.add_argument(
        "--gender-column",
        type=str,
        metavar="NAME",
        default="Gender",
        help="The name of the gender column (use to exclude samples with "
             "unknown gender (i.e. not 1, male, or 2, female). If gender not "
             "available, use 'None'. [%(default)s]",
    )

    # The dosage options
    group = p_parser.add_argument_group("Dosage Options")
    group.add_argument(
        "--scale",
        type=int,
        metavar="INT",
        default=2,
        choices=[1, 2],
        help="Scale dosage so that values are in [0, n] (possible values are "
             "1 (no scaling) or 2). [%(default)d]",
    )
    group.add_argument(
        "--prob",
        type=float,
        metavar="FLOAT",
        default=0.9,
        help="The minimal probability for which a genotype should be "
             "considered. [>=%(default).1f]",
    )
    group.add_argument(
        "--maf",
        type=float,
        metavar="FLOAT",
        default=0.01,
        help="Minor allele frequency threshold for which marker will be "
             "skipped. [<%(default).2f]",
    )

    # The general phenotype options
    group = p_parser.add_argument_group("Phenotype Options")
    group.add_argument(
        "--covar",
        type=str,
        metavar="NAME",
        default="",
        help="The co variable names (in the phenotype file), separated by "
             "coma.",
    )
    group.add_argument(
        "--categorical",
        type=str,
        metavar="NAME",
        default="",
        help="The name of the variables that are categorical (note that the "
             "gender is always categorical). The variables are separated by "
             "coma.",
    )
    group.add_argument(
        "--missing-value",
        type=str,
        metavar="NAME",
        help="The missing value in the phenotype file.",
    )
    group.add_argument(
        "--sample-column",
        type=str,
        metavar="NAME",
        default="sample_id",
        help="The name of the sample ID column (in the phenotype file). "
             "[%(default)s]",
    )
    group.add_argument(
        "--interaction",
        type=str,
        metavar="NAME",
        help="Add an interaction between the genotype and this variable.",
    )

    # Sub parsers
    subparsers = parser.add_subparsers(
        title="Statistical Analysis Type",
        description="The type of statistical analysis to be performed on the "
                    "imputed data.",
        dest="analysis_type",
    )

    subparsers.required = True

    # The Cox parser
    cox_parser = subparsers.add_parser(
        "cox",
        help="Cox's proportional hazard model (survival regression).",
        description="Performs a survival regression on imputed data using "
                    "Cox's proportional hazard model. This script is part of "
                    "the 'genipe' package, version {}).".format(__version__),
        parents=[p_parser],
    )

    group = cox_parser.add_argument_group("Cox's Proportional Hazard Model "
                                          "Options")
    group.add_argument(
        "--time-to-event",
        type=str,
        metavar="NAME",
        required=True,
        dest="tte",
        help="The time to event variable (in the pheno file).",
    )
    group.add_argument(
        "--event",
        type=str,
        metavar="NAME",
        required=True,
        help="The event variable (1 if observed, 0 if not observed)",
    )

    # The linear parser
    lin_parser = subparsers.add_parser(
        "linear",
        help="Linear regression (ordinary least squares).",
        description="Performs a linear regression (ordinary least squares) on "
                    "imputed data. This script is part of the 'genipe' "
                    "package, version {}).".format(__version__),
        parents=[p_parser],
    )

    # The phenotype options for linear regression
    group = lin_parser.add_argument_group("Linear Regression Options")
    group.add_argument(
        "--pheno-name",
        type=str,
        metavar="NAME",
        required=True,
        help="The phenotype.",
    )

    # The logistic parser
    logit_parser = subparsers.add_parser(
        "logistic",
        help="Logistic regression (GLM with binomial distribution).",
        description="Performs a logistic regression on imputed data using a "
                    "GLM with a binomial distribution. This script is part of "
                    "the 'genipe' package, version {}).".format(__version__),
        parents=[p_parser],
    )

    # The phenotype options for logistic regression
    group = logit_parser.add_argument_group("Logistic Regression Options")
    group.add_argument(
        "--pheno-name",
        type=str,
        metavar="NAME",
        required=True,
        help="The phenotype.",
    )

    # The mixed effect model parser
    mixedlm_parser = subparsers.add_parser(
        "mixedlm",
        help="Linear mixed effect model (random intercept).",
        description="Performs a linear mixed effects regression on imputed "
                    "data using a random intercept for each group. This "
                    "script is part of the 'genipe' package, version "
                    "{}).".format(__version__),
        parents=[p_parser],
    )

    # The phenotype options for the mixed effect model
    group = mixedlm_parser.add_argument_group("Linear Mixed Effects Options")
    group.add_argument(
        "--pheno-name",
        type=str,
        metavar="NAME",
        required=True,
        help="The phenotype.",
    )

    group.add_argument(
        "--use-ml",
        action="store_true",
        help="Fit the standard likelihood using maximum likelihood (ML) "
             "estimation instead of REML (default is REML).",
    )

    # The SKAT parser.
    skat_parser = subparsers.add_parser(
        "skat",
        help="SKAT analysis.",
        description="Uses the SKAT R package to analyze user defined gene "
                    "sets. This script is part of the 'genipe' package, "
                    "version {}).".format(__version__),
        parents=[p_parser],
    )

    # Additional options for SKAT analysis.
    group = skat_parser.add_argument_group("SKAT Options")

    # The SNP set file.
    group.add_argument(
        "--snp-sets",
        type=str,
        metavar="FILE",
        required=True,
        help="A file indicating a snp_set and an optional weight for every "
             "variant."
    )

    # The outcome type: discrete or continuous.
    group.add_argument(
        "--outcome-type",
        type=str,
        choices=("continuous", "discrete"),
        required=True,
        help="The variable type for the outcome. This will be passed to SKAT."
    )

    # SKAT-O flag.
    group.add_argument(
        "--skat-o",
        action="store_true",
        help="By default, the regular SKAT is used. Setting this flag will "
             "use the SKAT-O algorithm instead."
    )

    group.add_argument(
        "--pheno-name",
        type=str,
        metavar="NAME",
        required=True,
        help="The phenotype.",
    )

    if args is not None:
        return parser.parse_args(args)

    return parser.parse_args()


# Calling the main, if necessary
if __name__ == "__main__":
    main()<|MERGE_RESOLUTION|>--- conflicted
+++ resolved
@@ -9,11 +9,8 @@
 import re
 import os
 import sys
-<<<<<<< HEAD
 import stat
-=======
 import shlex
->>>>>>> c030be24
 import datetime
 import logging
 import argparse
